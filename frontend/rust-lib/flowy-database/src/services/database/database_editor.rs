--- conflicted
+++ resolved
@@ -143,7 +143,7 @@
   /// * `field_id`: the id of the field
   /// * `type_option_data`: the updated type-option data. The `type-option` data might be empty
   /// if there is no type-option config for that field. For example, the `RichTextTypeOptionPB`.
-  ///  
+  ///
   pub async fn update_field_type_option(
     &self,
     view_id: &str,
@@ -307,7 +307,7 @@
     Ok(())
   }
 
-  /// Switch the field with id to a new field type.  
+  /// Switch the field with id to a new field type.
   ///
   /// If the field type is not exist before, the default type-option data will be created.
   /// Each field type has its corresponding data, aka, the type-option data. Check out [this](https://appflowy.gitbook.io/docs/essential-documentation/contribute-to-appflowy/architecture/frontend/grid#fieldtype)
@@ -888,22 +888,9 @@
     Ok(())
   }
 
-<<<<<<< HEAD
-  pub async fn duplicate_database<T: AsRef<str>>(
-    &self,
-    _view_id: T,
-  ) -> FlowyResult<BuildDatabaseContext> {
-    let database_pad = self.database_pad.read().await;
-    // let database_view_data = self
-    //   .database_views
-    //   .duplicate_database_view(view_id.as_ref())
-    //   .await?;
-=======
   pub async fn duplicate_database(&self, view_id: &str) -> FlowyResult<BuildDatabaseContext> {
     let database_pad = self.database_pad.read().await;
     let database_view_data = self.database_views.duplicate_database_view(view_id).await?;
-
->>>>>>> 782d0127
     let original_blocks = database_pad.get_block_meta_revs();
     let (duplicated_fields, duplicated_blocks) = database_pad.duplicate_database_block_meta().await;
 
