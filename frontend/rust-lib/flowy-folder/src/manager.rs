--- conflicted
+++ resolved
@@ -1,4 +1,5 @@
 use crate::entities::view::ViewDataType;
+use crate::services::folder_editor::FolderRevisionCompactor;
 use crate::{
     dart_notification::{send_dart_notification, FolderNotification},
     entities::workspace::RepeatedWorkspacePB,
@@ -10,24 +11,11 @@
     },
 };
 use bytes::Bytes;
-<<<<<<< HEAD
-use flowy_sync::client_document::default::{initial_quill_delta_string, initial_read_me};
-
-use crate::services::folder_editor::FolderRevisionCompactor;
-=======
->>>>>>> 471ae9dd
 use flowy_error::FlowyError;
 use flowy_folder_data_model::user_default;
 use flowy_revision::disk::SQLiteTextBlockRevisionPersistence;
-<<<<<<< HEAD
-use flowy_revision::{
-    RevisionManager, RevisionPersistence, RevisionWebSocket, SQLiteRevisionHistoryPersistence,
-    SQLiteRevisionSnapshotPersistence,
-};
-=======
-use flowy_revision::{RevisionManager, RevisionPersistence, RevisionWebSocket};
+use flowy_revision::{RevisionManager, RevisionPersistence, RevisionWebSocket, SQLiteRevisionSnapshotPersistence};
 use flowy_sync::client_document::default::{initial_quill_delta_string, initial_read_me};
->>>>>>> 471ae9dd
 use flowy_sync::{client_folder::FolderPad, entities::ws_data::ServerRevisionWSData};
 use lazy_static::lazy_static;
 use lib_infra::future::FutureResult;
@@ -178,14 +166,14 @@
         let disk_cache = SQLiteTextBlockRevisionPersistence::new(user_id, pool.clone());
         let rev_persistence = RevisionPersistence::new(user_id, object_id, disk_cache);
         let rev_compactor = FolderRevisionCompactor();
-        let history_persistence = SQLiteRevisionHistoryPersistence::new(object_id, pool.clone());
+        // let history_persistence = SQLiteRevisionHistoryPersistence::new(object_id, pool.clone());
         let snapshot_persistence = SQLiteRevisionSnapshotPersistence::new(object_id, pool);
         let rev_manager = RevisionManager::new(
             user_id,
             folder_id.as_ref(),
             rev_persistence,
             rev_compactor,
-            history_persistence,
+            // history_persistence,
             snapshot_persistence,
         );
 
