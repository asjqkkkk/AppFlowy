--- conflicted
+++ resolved
@@ -1,9 +1,5 @@
-<<<<<<< HEAD
-use crate::services::block::make_grid_block_meta_rev_manager;
-use crate::services::grid_meta_editor::{GridMetaEditor, GridMetaRevisionCompactor};
-=======
-use crate::services::grid_editor::GridRevisionEditor;
->>>>>>> 471ae9dd
+use crate::services::block_revision_editor::GridBlockRevisionCompactor;
+use crate::services::grid_editor::{GridRevisionCompactor, GridRevisionEditor};
 use crate::services::persistence::block_index::BlockIndexCache;
 use crate::services::persistence::kv::GridKVPersistence;
 use crate::services::persistence::GridDatabase;
@@ -12,19 +8,10 @@
 use dashmap::DashMap;
 use flowy_database::ConnectionPool;
 use flowy_error::{FlowyError, FlowyResult};
-<<<<<<< HEAD
-use flowy_grid_data_model::entities::{BuildGridContext, GridMeta};
-use flowy_revision::disk::SQLiteGridRevisionPersistence;
-use flowy_revision::{
-    RevisionManager, RevisionPersistence, RevisionWebSocket, SQLiteRevisionHistoryPersistence,
-    SQLiteRevisionSnapshotPersistence,
-};
-=======
 use flowy_grid_data_model::revision::{BuildGridContext, GridRevision};
-use flowy_revision::disk::{SQLiteGridBlockMetaRevisionPersistence, SQLiteGridRevisionPersistence};
-use flowy_revision::{RevisionManager, RevisionPersistence, RevisionWebSocket};
->>>>>>> 471ae9dd
-use flowy_sync::client_grid::{make_block_meta_delta, make_grid_delta};
+use flowy_revision::disk::{SQLiteGridBlockRevisionPersistence, SQLiteGridRevisionPersistence};
+use flowy_revision::{RevisionManager, RevisionPersistence, RevisionWebSocket, SQLiteRevisionSnapshotPersistence};
+use flowy_sync::client_grid::{make_grid_block_delta, make_grid_delta};
 use flowy_sync::entities::revision::{RepeatedRevision, Revision};
 use std::sync::Arc;
 use tokio::sync::RwLock;
@@ -55,20 +42,13 @@
         let grid_editors = Arc::new(DashMap::new());
         let kv_persistence = Arc::new(GridKVPersistence::new(database.clone()));
         let block_index_cache = Arc::new(BlockIndexCache::new(database));
-<<<<<<< HEAD
-=======
         let task_scheduler = GridTaskScheduler::new();
->>>>>>> 471ae9dd
         Self {
             grid_editors,
             grid_user,
-            block_index_cache,
             kv_persistence,
-<<<<<<< HEAD
-=======
             block_index_cache,
             task_scheduler,
->>>>>>> 471ae9dd
         }
     }
 
@@ -82,12 +62,10 @@
     }
 
     #[tracing::instrument(level = "debug", skip_all, err)]
-    pub async fn create_grid_block_meta<T: AsRef<str>>(
-        &self,
-        block_id: T,
-        revisions: RepeatedRevision,
-    ) -> FlowyResult<()> {
-        let rev_manager = make_grid_block_meta_rev_manager(&self.grid_user, block_id.as_ref())?;
+    pub async fn create_grid_block<T: AsRef<str>>(&self, block_id: T, revisions: RepeatedRevision) -> FlowyResult<()> {
+        let block_id = block_id.as_ref();
+        let db_pool = self.grid_user.db_pool()?;
+        let rev_manager = self.make_grid_block_rev_manager(block_id, db_pool)?;
         let _ = rev_manager.reset_object(revisions).await?;
         Ok(())
     }
@@ -132,7 +110,7 @@
             None => {
                 tracing::trace!("Create grid editor with id: {}", grid_id);
                 let db_pool = self.grid_user.db_pool()?;
-                let editor = self.make_grid_editor(grid_id, db_pool).await?;
+                let editor = self.make_grid_rev_editor(grid_id, db_pool).await?;
 
                 if self.grid_editors.contains_key(grid_id) {
                     tracing::warn!("Grid:{} already exists in cache", grid_id);
@@ -146,7 +124,7 @@
     }
 
     #[tracing::instrument(level = "trace", skip(self, pool), err)]
-    async fn make_grid_editor(
+    async fn make_grid_rev_editor(
         &self,
         grid_id: &str,
         pool: Arc<ConnectionPool>,
@@ -166,20 +144,22 @@
 
     pub fn make_grid_rev_manager(&self, grid_id: &str, pool: Arc<ConnectionPool>) -> FlowyResult<RevisionManager> {
         let user_id = self.grid_user.user_id()?;
-
         let disk_cache = SQLiteGridRevisionPersistence::new(&user_id, pool.clone());
         let rev_persistence = RevisionPersistence::new(&user_id, grid_id, disk_cache);
-        let history_persistence = SQLiteRevisionHistoryPersistence::new(grid_id, pool.clone());
         let snapshot_persistence = SQLiteRevisionSnapshotPersistence::new(grid_id, pool);
-        let rev_compactor = GridMetaRevisionCompactor();
-        let rev_manager = RevisionManager::new(
-            &user_id,
-            grid_id,
-            rev_persistence,
-            rev_compactor,
-            history_persistence,
-            snapshot_persistence,
-        );
+        let rev_compactor = GridRevisionCompactor();
+        let rev_manager = RevisionManager::new(&user_id, grid_id, rev_persistence, rev_compactor, snapshot_persistence);
+        Ok(rev_manager)
+    }
+
+    fn make_grid_block_rev_manager(&self, block_id: &str, pool: Arc<ConnectionPool>) -> FlowyResult<RevisionManager> {
+        let user_id = self.grid_user.user_id()?;
+        let disk_cache = SQLiteGridBlockRevisionPersistence::new(&user_id, pool.clone());
+        let rev_persistence = RevisionPersistence::new(&user_id, block_id, disk_cache);
+        let rev_compactor = GridBlockRevisionCompactor();
+        let snapshot_persistence = SQLiteRevisionSnapshotPersistence::new(block_id, pool);
+        let rev_manager =
+            RevisionManager::new(&user_id, block_id, rev_persistence, rev_compactor, snapshot_persistence);
         Ok(rev_manager)
     }
 }
@@ -190,39 +170,19 @@
     grid_manager: Arc<GridManager>,
     build_context: BuildGridContext,
 ) -> FlowyResult<Bytes> {
-<<<<<<< HEAD
-    let grid_meta = GridMeta {
-        grid_id: view_id.to_string(),
-        fields: build_context.field_metas,
-        blocks: build_context.blocks,
-    };
-
-    // Create grid
-    let grid_meta_delta = make_grid_delta(&grid_meta);
-    let grid_delta_data = grid_meta_delta.to_delta_bytes();
-    let repeated_revision: RepeatedRevision =
-        Revision::initial_revision(user_id, view_id, grid_delta_data.clone()).into();
-    let _ = grid_manager.create_grid(view_id, repeated_revision).await?;
-    for block_meta_data in build_context.blocks_meta_data {
-        let block_id = block_meta_data.block_id.clone();
-
-=======
     for block_meta_data in &build_context.blocks_meta_data {
         let block_id = &block_meta_data.block_id;
->>>>>>> 471ae9dd
         // Indexing the block's rows
         block_meta_data.rows.iter().for_each(|row| {
             let _ = grid_manager.block_index_cache.insert(&row.block_id, &row.id);
         });
 
         // Create grid's block
-        let grid_block_meta_delta = make_block_meta_delta(block_meta_data);
-        let block_meta_delta_data = grid_block_meta_delta.to_delta_bytes();
+        let grid_block_delta = make_grid_block_delta(block_meta_data);
+        let block_delta_data = grid_block_delta.to_delta_bytes();
         let repeated_revision: RepeatedRevision =
-            Revision::initial_revision(user_id, block_id, block_meta_delta_data).into();
-        let _ = grid_manager
-            .create_grid_block_meta(&block_id, repeated_revision)
-            .await?;
+            Revision::initial_revision(user_id, block_id, block_delta_data).into();
+        let _ = grid_manager.create_grid_block(&block_id, repeated_revision).await?;
     }
 
     let grid_rev = GridRevision::from_build_context(view_id, build_context);
