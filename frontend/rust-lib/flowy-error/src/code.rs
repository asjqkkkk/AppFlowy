--- conflicted
+++ resolved
@@ -402,10 +402,6 @@
   #[error("New password is too short")]
   NewPasswordTooShort = 137,
 
-<<<<<<< HEAD
-  #[error("Retry later")]
-  RetryLater = 138,
-=======
   #[error("Guest limit exceeded for free plan")]
   FreePlanGuestLimitExceeded = 138,
 
@@ -414,7 +410,9 @@
 
   #[error("Invalid guest")]
   InvalidGuest = 140,
->>>>>>> 9fb21f8d
+
+  #[error("Retry later")]
+  RetryLater = 141,
 }
 
 impl ErrorCode {
