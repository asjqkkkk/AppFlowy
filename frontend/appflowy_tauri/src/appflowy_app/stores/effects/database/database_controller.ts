--- conflicted
+++ resolved
@@ -3,15 +3,11 @@
 import { DatabaseViewCache } from './view/database_view_cache';
 import { DatabasePB, GroupPB } from '../../../../services/backend';
 import { RowChangedReason, RowInfo } from './row/row_cache';
-<<<<<<< HEAD
-import { Err, Ok, Result } from 'ts-results';
-=======
 import { Err } from 'ts-results';
 import { DatabaseGroupController } from './group/group_controller';
 import { BehaviorSubject } from 'rxjs';
 import { DatabaseGroupObserver } from './group/group_observer';
 import { Log } from '../../../utils/log';
->>>>>>> 9e235c57
 
 export type DatabaseSubscriberCallbacks = {
   onViewChanged?: (data: DatabasePB) => void;
