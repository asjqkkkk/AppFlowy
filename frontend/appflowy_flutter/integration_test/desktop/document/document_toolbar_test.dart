--- conflicted
+++ resolved
@@ -367,7 +367,90 @@
       expect(getNodeText(node), afterText);
     });
 
-<<<<<<< HEAD
+    testWidgets('insert link and clear link name', (tester) async {
+      const text = 'edit link', link = 'https://test.appflowy.cloud';
+      await prepareForToolbar(tester, text);
+
+      /// tap link button to show CreateLinkMenu
+      final linkButton = find.byFlowySvg(FlowySvgs.toolbar_link_m);
+      await tester.tapButton(linkButton);
+
+      /// search for page and select it
+      final textField = find.descendant(
+        of: find.byType(LinkCreateMenu),
+        matching: find.byType(TextFormField),
+      );
+      await tester.enterText(textField, link);
+      await tester.pumpAndSettle();
+      await tester.simulateKeyEvent(LogicalKeyboardKey.enter);
+      Node node = tester.editor.getNodeAtPath([0]);
+      expect(getLinkFromNode(node), link);
+      await tester.simulateKeyEvent(LogicalKeyboardKey.escape);
+
+      /// hover link
+      await tester.hoverOnWidget(find.byType(LinkHoverTrigger));
+
+      /// click edit button to show LinkEditMenu
+      final editButton = find.byFlowySvg(FlowySvgs.toolbar_link_edit_m);
+      await tester.tapButton(editButton);
+      final linkEditMenu = find.byType(LinkEditMenu);
+      expect(linkEditMenu, findsOneWidget);
+
+      /// clear the link name
+      final titleField = find.descendant(
+        of: linkEditMenu,
+        matching: find.byType(TextFormField),
+      );
+      await tester.enterText(titleField, '');
+      await tester.pumpAndSettle();
+      await tester.simulateKeyEvent(LogicalKeyboardKey.enter);
+      node = tester.editor.getNodeAtPath([0]);
+      expect(getNodeText(node), link);
+    });
+
+    testWidgets('insert link and clear link name and remove link',
+        (tester) async {
+      const text = 'edit link', link = 'https://test.appflowy.cloud';
+      await prepareForToolbar(tester, text);
+
+      /// tap link button to show CreateLinkMenu
+      final linkButton = find.byFlowySvg(FlowySvgs.toolbar_link_m);
+      await tester.tapButton(linkButton);
+
+      /// search for page and select it
+      final textField = find.descendant(
+        of: find.byType(LinkCreateMenu),
+        matching: find.byType(TextFormField),
+      );
+      await tester.enterText(textField, link);
+      await tester.pumpAndSettle();
+      await tester.simulateKeyEvent(LogicalKeyboardKey.enter);
+      Node node = tester.editor.getNodeAtPath([0]);
+      expect(getLinkFromNode(node), link);
+      await tester.simulateKeyEvent(LogicalKeyboardKey.escape);
+
+      /// hover link
+      await tester.hoverOnWidget(find.byType(LinkHoverTrigger));
+
+      /// click edit button to show LinkEditMenu
+      final editButton = find.byFlowySvg(FlowySvgs.toolbar_link_edit_m);
+      await tester.tapButton(editButton);
+      final linkEditMenu = find.byType(LinkEditMenu);
+      expect(linkEditMenu, findsOneWidget);
+
+      /// clear the link name
+      final titleField = find.descendant(
+        of: linkEditMenu,
+        matching: find.byType(TextFormField),
+      );
+      await tester.enterText(titleField, '');
+      await tester.pumpAndSettle();
+      await tester.tapButton(find.byFlowySvg(FlowySvgs.toolbar_link_unlink_m));
+      node = tester.editor.getNodeAtPath([0]);
+      expect(getNodeText(node), link);
+      expect(getLinkFromNode(node), null);
+    });
+
     testWidgets('edit link text with style', (tester) async {
       Attributes getAttribute(Node node, Selection selection) {
         Attributes attributes = {};
@@ -406,10 +489,6 @@
         AppFlowyRichTextKeys.italic: true,
         AppFlowyRichTextKeys.underline: true,
       });
-=======
-    testWidgets('insert link and clear link name', (tester) async {
-      const text = 'edit link', link = 'https://test.appflowy.cloud';
-      await prepareForToolbar(tester, text);
 
       /// tap link button to show CreateLinkMenu
       final linkButton = find.byFlowySvg(FlowySvgs.toolbar_link_m);
@@ -420,49 +499,6 @@
         of: find.byType(LinkCreateMenu),
         matching: find.byType(TextFormField),
       );
-      await tester.enterText(textField, link);
-      await tester.pumpAndSettle();
-      await tester.simulateKeyEvent(LogicalKeyboardKey.enter);
-      Node node = tester.editor.getNodeAtPath([0]);
-      expect(getLinkFromNode(node), link);
-      await tester.simulateKeyEvent(LogicalKeyboardKey.escape);
-
-      /// hover link
-      await tester.hoverOnWidget(find.byType(LinkHoverTrigger));
-
-      /// click edit button to show LinkEditMenu
-      final editButton = find.byFlowySvg(FlowySvgs.toolbar_link_edit_m);
-      await tester.tapButton(editButton);
-      final linkEditMenu = find.byType(LinkEditMenu);
-      expect(linkEditMenu, findsOneWidget);
-
-      /// clear the link name
-      final titleField = find.descendant(
-        of: linkEditMenu,
-        matching: find.byType(TextFormField),
-      );
-      await tester.enterText(titleField, '');
-      await tester.pumpAndSettle();
-      await tester.simulateKeyEvent(LogicalKeyboardKey.enter);
-      node = tester.editor.getNodeAtPath([0]);
-      expect(getNodeText(node), link);
-    });
-
-    testWidgets('insert link and clear link name and remove link', (tester) async {
-      const text = 'edit link', link = 'https://test.appflowy.cloud';
-      await prepareForToolbar(tester, text);
->>>>>>> 50297766
-
-      /// tap link button to show CreateLinkMenu
-      final linkButton = find.byFlowySvg(FlowySvgs.toolbar_link_m);
-      await tester.tapButton(linkButton);
-
-      /// search for page and select it
-      final textField = find.descendant(
-        of: find.byType(LinkCreateMenu),
-        matching: find.byType(TextFormField),
-      );
-<<<<<<< HEAD
       await tester.enterText(textField, gettingStarted);
       await tester.pumpAndSettle();
       await tester.simulateKeyEvent(LogicalKeyboardKey.enter);
@@ -475,7 +511,7 @@
       expect(attributes[AppFlowyRichTextKeys.bold], true);
       expect(attributes[AppFlowyRichTextKeys.italic], true);
       expect(attributes[AppFlowyRichTextKeys.underline], true);
-      
+
       /// remove link
       await tester.hoverOnWidget(find.byType(LinkHoverTrigger));
       await tester.tapButton(find.byFlowySvg(FlowySvgs.toolbar_link_unlink_m));
@@ -485,35 +521,6 @@
       expect(attributes[AppFlowyRichTextKeys.bold], true);
       expect(attributes[AppFlowyRichTextKeys.italic], true);
       expect(attributes[AppFlowyRichTextKeys.underline], true);
-=======
-      await tester.enterText(textField, link);
-      await tester.pumpAndSettle();
-      await tester.simulateKeyEvent(LogicalKeyboardKey.enter);
-      Node node = tester.editor.getNodeAtPath([0]);
-      expect(getLinkFromNode(node), link);
-      await tester.simulateKeyEvent(LogicalKeyboardKey.escape);
-
-      /// hover link
-      await tester.hoverOnWidget(find.byType(LinkHoverTrigger));
-
-      /// click edit button to show LinkEditMenu
-      final editButton = find.byFlowySvg(FlowySvgs.toolbar_link_edit_m);
-      await tester.tapButton(editButton);
-      final linkEditMenu = find.byType(LinkEditMenu);
-      expect(linkEditMenu, findsOneWidget);
-
-      /// clear the link name
-      final titleField = find.descendant(
-        of: linkEditMenu,
-        matching: find.byType(TextFormField),
-      );
-      await tester.enterText(titleField, '');
-      await tester.pumpAndSettle();
-      await tester.tapButton(find.byFlowySvg(FlowySvgs.toolbar_link_unlink_m));
-      node = tester.editor.getNodeAtPath([0]);
-      expect(getNodeText(node), link);
-      expect(getLinkFromNode(node), null);
->>>>>>> 50297766
     });
   });
 }