--- conflicted
+++ resolved
@@ -53,22 +53,11 @@
     ...standardCharacterShortcutEvents
       ..removeWhere(
         (shortcut) => [
-<<<<<<< HEAD
-          slashCommand,
-          // Remove default slash command
-          formatGreaterEqual,
-          // Overridden by customFormatGreaterEqual
-          formatNumberToNumberedList,
-          // Overridden by customFormatNumberToNumberedList
-          formatSignToHeading,
-          // Overridden by customFormatSignToHeading
-=======
           slashCommand, // Remove default slash command
           formatGreaterEqual, // Overridden by customFormatGreaterEqual
           formatNumberToNumberedList, // Overridden by customFormatNumberToNumberedList
           formatSignToHeading, // Overridden by customFormatSignToHeading
           formatDoubleHyphenEmDash, // Overridden by customFormatDoubleHyphenEmDash
->>>>>>> aacd795a
         ].contains(shortcut),
       ),
 
