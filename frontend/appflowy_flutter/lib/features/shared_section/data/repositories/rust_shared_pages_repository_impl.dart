import 'package:appflowy/features/shared_section/data/repositories/shared_pages_repository.dart';
import 'package:appflowy/features/shared_section/models/shared_page.dart';
import 'package:appflowy/features/util/extensions.dart';
import 'package:appflowy_backend/dispatch/dispatch.dart';
import 'package:appflowy_backend/log.dart';
import 'package:appflowy_backend/protobuf/flowy-error/errors.pb.dart';
import 'package:appflowy_backend/protobuf/flowy-folder/protobuf.dart';
import 'package:appflowy_result/appflowy_result.dart';

class RustSharePagesRepositoryImpl implements SharedPagesRepository {
  @override
  Future<FlowyResult<SharedPages, FlowyError>> getSharedPages() async {
    final result = await FolderEventGetSharedViews().send();
    return result.fold(
      (success) {
        final sharedPages = success.sharedPages;
<<<<<<< HEAD

        Log.debug(
          'get shared pages success, sharedPages: $sharedPages, noAccessViewIds: ${success.noAccessViewIds}',
        );

=======
>>>>>>> a279cc8a
        return FlowyResult.success(sharedPages);
      },
      (error) {
        Log.error('failed to get shared pages, error: $error');
        return FlowyResult.failure(error);
      },
    );
  }

  @override
  Future<FlowyResult<void, FlowyError>> leaveSharedPage(String pageId) async {
    final user = await UserEventGetUserProfile().send();
    final userEmail = user.fold(
      (success) => success.email,
      (error) => null,
    );

    if (userEmail == null) {
      return FlowyResult.failure(FlowyError(msg: 'User email is null'));
    }

    final request = RemoveUserFromSharedPagePayloadPB(
      viewId: pageId,
      emails: [userEmail],
    );
    final result = await FolderEventRemoveUserFromSharedPage(request).send();

    return result.fold(
      (success) {
        return FlowySuccess(success);
      },
      (failure) {
        Log.error(
          'remove user($userEmail) from shared page($pageId): $failure',
        );
        return FlowyFailure(failure);
      },
    );
  }
}<|MERGE_RESOLUTION|>--- conflicted
+++ resolved
@@ -14,14 +14,6 @@
     return result.fold(
       (success) {
         final sharedPages = success.sharedPages;
-<<<<<<< HEAD
-
-        Log.debug(
-          'get shared pages success, sharedPages: $sharedPages, noAccessViewIds: ${success.noAccessViewIds}',
-        );
-
-=======
->>>>>>> a279cc8a
         return FlowyResult.success(sharedPages);
       },
       (error) {
