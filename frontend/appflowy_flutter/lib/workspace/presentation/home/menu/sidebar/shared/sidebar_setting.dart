import 'package:appflowy/generated/flowy_svgs.g.dart';
import 'package:appflowy/generated/locale_keys.g.dart';
import 'package:appflowy/plugins/document/application/document_appearance_cubit.dart';
import 'package:appflowy/startup/startup.dart';
import 'package:appflowy/user/application/password/password_bloc.dart';
import 'package:appflowy/workspace/application/settings/settings_dialog_bloc.dart';
import 'package:appflowy/workspace/application/user/user_workspace_bloc.dart';
import 'package:appflowy/workspace/presentation/home/af_focus_manager.dart';
import 'package:appflowy/workspace/presentation/home/hotkeys.dart';
import 'package:appflowy/workspace/presentation/settings/settings_dialog.dart';
import 'package:appflowy_backend/log.dart';
import 'package:easy_localization/easy_localization.dart';
import 'package:flowy_infra_ui/flowy_infra_ui.dart';
import 'package:flutter/material.dart';
import 'package:flutter_bloc/flutter_bloc.dart';
import 'package:hotkey_manager/hotkey_manager.dart';
import 'package:universal_platform/universal_platform.dart';

final GlobalKey _settingsDialogKey = GlobalKey();

HotKeyItem openSettingsHotKey(
  BuildContext context,
) =>
    HotKeyItem(
      hotKey: HotKey(
        KeyCode.comma,
        scope: HotKeyScope.inapp,
        modifiers: [
          UniversalPlatform.isMacOS ? KeyModifier.meta : KeyModifier.control,
        ],
      ),
      keyDownHandler: (_) {
        if (_settingsDialogKey.currentContext == null) {
          showSettingsDialog(
            context,
            userWorkspaceBloc: context.read<UserWorkspaceBloc>(),
          );
        } else {
          Navigator.of(context, rootNavigator: true)
              .popUntil((route) => route.isFirst);
        }
      },
    );

class UserSettingButton extends StatefulWidget {
  const UserSettingButton({
    super.key,
    this.isHover = false,
  });

  final bool isHover;

  @override
  State<UserSettingButton> createState() => _UserSettingButtonState();
}

class _UserSettingButtonState extends State<UserSettingButton> {
  late UserWorkspaceBloc _userWorkspaceBloc;
  late PasswordBloc _passwordBloc;

  @override
  void initState() {
    super.initState();

    _userWorkspaceBloc = context.read<UserWorkspaceBloc>();
    _passwordBloc = PasswordBloc(_userWorkspaceBloc.state.userProfile)
      ..add(PasswordEvent.init())
      ..add(PasswordEvent.checkHasPassword());
  }

  @override
  void didChangeDependencies() {
    _userWorkspaceBloc = context.read<UserWorkspaceBloc>();

    super.didChangeDependencies();
  }

  @override
  void dispose() {
    _passwordBloc.close();

    super.dispose();
  }

  @override
  Widget build(BuildContext context) {
    return SizedBox.square(
      dimension: 24.0,
      child: FlowyTooltip(
        message: LocaleKeys.settings_menu_open.tr(),
        child: BlocProvider.value(
          value: _passwordBloc,
          child: FlowyButton(
            onTap: () => showSettingsDialog(
              context,
              userWorkspaceBloc: _userWorkspaceBloc,
              passwordBloc: _passwordBloc,
            ),
            margin: EdgeInsets.zero,
            text: FlowySvg(
              FlowySvgs.settings_s,
              color: widget.isHover
                  ? Theme.of(context).colorScheme.onSurface
                  : null,
              opacity: 0.7,
            ),
          ),
        ),
      ),
    );
  }
}

void showSettingsDialog(
  BuildContext context, {
  required UserWorkspaceBloc userWorkspaceBloc,
  PasswordBloc? passwordBloc,
  SettingsPage? initPage,
}) {
  final userProfile = context.read<UserWorkspaceBloc>().state.userProfile;
  AFFocusManager.maybeOf(context)?.notifyLoseFocus();
  showDialog(
    context: context,
    builder: (dialogContext) => MultiBlocProvider(
      key: _settingsDialogKey,
      providers: [
        passwordBloc != null
            ? BlocProvider<PasswordBloc>.value(
                value: passwordBloc,
              )
            : BlocProvider(
<<<<<<< HEAD
                create: (context) => PasswordBloc(
                  userWorkspaceBloc.state.userProfile,
                )
=======
                create: (context) => PasswordBloc(userProfile)
>>>>>>> 670023b8
                  ..add(PasswordEvent.init())
                  ..add(PasswordEvent.checkHasPassword()),
              ),
        BlocProvider<DocumentAppearanceCubit>.value(
          value: BlocProvider.of<DocumentAppearanceCubit>(dialogContext),
        ),
        BlocProvider.value(
          value: userWorkspaceBloc,
        ),
      ],
      child: SettingsDialog(
<<<<<<< HEAD
        userWorkspaceBloc.state.userProfile,
=======
        userProfile,
>>>>>>> 670023b8
        initPage: initPage,
        didLogout: () async {
          // Pop the dialog using the dialog context
          Navigator.of(dialogContext).pop();
          await runAppFlowy();
        },
        dismissDialog: () {
          if (Navigator.of(dialogContext).canPop()) {
            return Navigator.of(dialogContext).pop();
          }
          Log.warn("Can't pop dialog context");
        },
        restartApp: () async {
          // Pop the dialog using the dialog context
          Navigator.of(dialogContext).pop();
          await runAppFlowy();
        },
      ),
    ),
  );
}<|MERGE_RESOLUTION|>--- conflicted
+++ resolved
@@ -129,13 +129,7 @@
                 value: passwordBloc,
               )
             : BlocProvider(
-<<<<<<< HEAD
-                create: (context) => PasswordBloc(
-                  userWorkspaceBloc.state.userProfile,
-                )
-=======
                 create: (context) => PasswordBloc(userProfile)
->>>>>>> 670023b8
                   ..add(PasswordEvent.init())
                   ..add(PasswordEvent.checkHasPassword()),
               ),
@@ -147,11 +141,7 @@
         ),
       ],
       child: SettingsDialog(
-<<<<<<< HEAD
-        userWorkspaceBloc.state.userProfile,
-=======
         userProfile,
->>>>>>> 670023b8
         initPage: initPage,
         didLogout: () async {
           // Pop the dialog using the dialog context
