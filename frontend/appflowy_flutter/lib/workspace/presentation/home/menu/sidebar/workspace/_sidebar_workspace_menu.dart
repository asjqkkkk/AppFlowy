import 'dart:async';

import 'package:appflowy/core/helpers/url_launcher.dart';
import 'package:appflowy/features/share_tab/presentation/widgets/guest_tag.dart';
import 'package:appflowy/features/workspace/logic/workspace_bloc.dart';
import 'package:appflowy/generated/flowy_svgs.g.dart';
import 'package:appflowy/generated/locale_keys.g.dart';
import 'package:appflowy/startup/startup.dart';
import 'package:appflowy/user/application/auth/auth_service.dart';
import 'package:appflowy/workspace/application/tabs/tabs_bloc.dart';
import 'package:appflowy/workspace/application/user/user_workspace_bloc.dart';
import 'package:appflowy/workspace/presentation/home/menu/sidebar/workspace/_sidebar_workspace_actions.dart';
import 'package:appflowy/workspace/presentation/home/menu/sidebar/workspace/_sidebar_workspace_icon.dart';
import 'package:appflowy/workspace/presentation/settings/widgets/members/workspace_member_bloc.dart';
import 'package:appflowy/workspace/presentation/widgets/dialog_v2.dart';
import 'package:appflowy/workspace/presentation/widgets/dialogs.dart';
import 'package:appflowy_backend/log.dart';
import 'package:appflowy_backend/protobuf/flowy-user/protobuf.dart';
import 'package:appflowy_ui/appflowy_ui.dart';
import 'package:easy_localization/easy_localization.dart';
import 'package:flowy_infra/file_picker/file_picker_service.dart';
import 'package:flowy_infra_ui/flowy_infra_ui.dart';
import 'package:flutter/material.dart';
import 'package:flutter_bloc/flutter_bloc.dart';
import 'package:universal_platform/universal_platform.dart';

import '_sidebar_import_notion.dart';
import 'create_workspace_dialog.dart';

@visibleForTesting
const createWorkspaceButtonKey = ValueKey('createWorkspaceButton');

@visibleForTesting
const importNotionButtonKey = ValueKey('importNotionButton');

class WorkspacesMenu extends StatefulWidget {
  const WorkspacesMenu({
    super.key,
    required this.userProfile,
    required this.currentWorkspace,
    required this.workspaces,
  });

  final UserProfilePB userProfile;
  final UserWorkspacePB currentWorkspace;
  final List<UserWorkspacePB> workspaces;

  @override
  State<WorkspacesMenu> createState() => _WorkspacesMenuState();
}

class _WorkspacesMenuState extends State<WorkspacesMenu> {
  final popoverMutex = PopoverMutex();

  @override
  Widget build(BuildContext context) {
    return Column(
      crossAxisAlignment: CrossAxisAlignment.start,
      mainAxisSize: MainAxisSize.min,
      children: [
        // user email
        Padding(
          padding: const EdgeInsets.only(left: 10.0, top: 6.0, right: 10.0),
          child: Row(
            children: [
              Expanded(
                child: FlowyText.medium(
                  _getUserInfo(),
                  fontSize: 12.0,
                  overflow: TextOverflow.ellipsis,
                  color: Theme.of(context).hintColor,
                ),
              ),
              const HSpace(4.0),
              WorkspaceMoreButton(
                popoverMutex: popoverMutex,
              ),
              const HSpace(8.0),
            ],
          ),
        ),
        const Padding(
          padding: EdgeInsets.symmetric(vertical: 8.0, horizontal: 6.0),
          child: Divider(height: 1.0),
        ),
        // workspace list
        Flexible(
          child: SingleChildScrollView(
            padding: const EdgeInsets.symmetric(horizontal: 6.0),
            child: Column(
              mainAxisSize: MainAxisSize.min,
              children: [
                for (final workspace in widget.workspaces) ...[
                  WorkspaceMenuItem(
                    key: ValueKey(workspace.workspaceId),
                    currentWorkspace: widget.currentWorkspace,
                    workspace: workspace,
                    userProfile: widget.userProfile,
                    isSelected: workspace.workspaceId ==
                        widget.currentWorkspace.workspaceId,
                    popoverMutex: popoverMutex,
                  ),
                  const VSpace(6.0),
                ],
              ],
            ),
          ),
        ),
        // add new workspace
        const Padding(
          padding: EdgeInsets.symmetric(horizontal: 6.0),
          child: _CreateWorkspaceButton(),
        ),

        if (UniversalPlatform.isDesktop) ...[
          const Padding(
            padding: EdgeInsets.only(left: 6.0, top: 6.0, right: 6.0),
            child: _ImportNotionButton(),
          ),
        ],

        const VSpace(6.0),
      ],
    );
  }

  String _getUserInfo() {
    if (widget.userProfile.email.isNotEmpty) {
      return widget.userProfile.email;
    }

    if (widget.userProfile.name.isNotEmpty) {
      return widget.userProfile.name;
    }

    return LocaleKeys.defaultUsername.tr();
  }
}

class WorkspaceMenuItem extends StatefulWidget {
  const WorkspaceMenuItem({
    super.key,
    required this.workspace,
    required this.currentWorkspace,
    required this.userProfile,
    required this.isSelected,
    required this.popoverMutex,
  });

  final UserProfilePB userProfile;
  final UserWorkspacePB currentWorkspace;
  final UserWorkspacePB workspace;
  final bool isSelected;
  final PopoverMutex popoverMutex;

  @override
  State<WorkspaceMenuItem> createState() => _WorkspaceMenuItemState();
}

class _WorkspaceMenuItemState extends State<WorkspaceMenuItem> {
  final ValueNotifier<bool> isHovered = ValueNotifier(false);
  final ValueNotifier<bool> popoverOpenNotifier = ValueNotifier(false);

  @override
  void dispose() {
    isHovered.dispose();
    popoverOpenNotifier.dispose();
    super.dispose();
  }

  @override
  Widget build(BuildContext context) {
    return BlocProvider(
      create: (_) => WorkspaceMemberBloc(
        userProfile: widget.userProfile,
        workspace: widget.workspace,
      )..add(const WorkspaceMemberEvent.initial()),
      child: BlocBuilder<WorkspaceMemberBloc, WorkspaceMemberState>(
        builder: (context, state) {
          // settings right icon inside the flowy button will
          //  cause the popover dismiss intermediately when click the right icon.
          // so using the stack to put the right icon on the flowy button.
          return SizedBox(
            height: 44,
            child: MouseRegion(
              onEnter: (_) => isHovered.value = true,
              onExit: (_) => isHovered.value = false,
              child: Stack(
                alignment: Alignment.center,
                children: [
                  _WorkspaceInfo(
                    isSelected: widget.isSelected,
                    workspace: widget.workspace,
                  ),
                  Positioned(left: 4, child: _buildLeftIcon(context)),
                  Positioned(
                    right: 4.0,
                    child: Align(child: _buildRightIcon(context, isHovered)),
                  ),
                ],
              ),
            ),
          );
        },
      ),
    );
  }

  Widget _buildLeftIcon(BuildContext context) {
    return FlowyTooltip(
      message: LocaleKeys.document_plugins_cover_changeIcon.tr(),
      child: WorkspaceIcon(
        workspaceName: widget.workspace.name,
        workspaceIcon: widget.workspace.icon,
        iconSize: 36,
        emojiSize: 24.0,
        fontSize: 18.0,
        figmaLineHeight: 26.0,
        borderRadius: 12.0,
        isEditable: widget.currentWorkspace.workspaceType ==
            widget.workspace.workspaceType,
        onSelected: (result) => context.read<UserWorkspaceBloc>().add(
              UserWorkspaceEvent.updateWorkspaceIcon(
                workspaceId: widget.workspace.workspaceId,
                icon: result.emoji,
              ),
            ),
      ),
    );
  }

  Widget _buildRightIcon(BuildContext context, ValueNotifier<bool> isHovered) {
    if (context.read<WorkspaceMemberBloc>().state.isLoading) {
      return const SizedBox.shrink();
    }

    return ValueListenableBuilder(
      valueListenable: popoverOpenNotifier,
      builder: (context, popoverOpen, child) {
        return Stack(
          alignment: Alignment.center,
          children: [
            ValueListenableBuilder(
              valueListenable: isHovered,
              builder: (context, isHovered, child) {
                return Opacity(
                  opacity: !isHovered && widget.isSelected && !popoverOpen
                      ? 1.0
                      : 0.0,
                  child: FlowySvg(
                    FlowySvgs.workspace_selected_s,
                    blendMode: null,
                    size: Size.square(14.0),
                  ),
                );
              },
            ),
            ValueListenableBuilder(
              valueListenable: isHovered,
              builder: (context, isHovered, child) {
                return Opacity(
                  opacity: isHovered || popoverOpen ? 1.0 : 0.0,
                  child: WorkspaceMoreActionList(
                    currentWorkspace: widget.currentWorkspace,
                    workspace: widget.workspace,
                    popoverOpenNotifier: popoverOpenNotifier,
                    popoverMutex: widget.popoverMutex,
                  ),
                );
              },
            ),
          ],
        );
      },
    );
  }
}

class _WorkspaceInfo extends StatelessWidget {
  const _WorkspaceInfo({
    required this.isSelected,
    required this.workspace,
  });

  final bool isSelected;
  final UserWorkspacePB workspace;

  @override
  Widget build(BuildContext context) {
    final theme = AppFlowyTheme.of(context);
    final memberCount = workspace.memberCount.toInt();

    return FlowyButton(
      onTap: () => _openWorkspace(context),
      iconPadding: 10.0,
      leftIconSize: const Size.square(32),
      leftIcon: const SizedBox.square(dimension: 32),
      text: Row(
        children: [
          Flexible(
            child: Column(
              crossAxisAlignment: CrossAxisAlignment.start,
              mainAxisAlignment: MainAxisAlignment.center,
              children: [
                // workspace name
                Row(
                  mainAxisSize: MainAxisSize.min,
                  children: [
                    Flexible(
                      child: FlowyTooltip(
                        message: workspace.name,
                        preferBelow: true,
                        child: Text(
                          workspace.name,
                          style: theme.textStyle.body.enhanced(
                            color: theme.textColorScheme.primary,
                          ),
                          overflow: TextOverflow.ellipsis,
                        ),
                      ),
                    ),
                    if (workspace.workspaceType == WorkspaceTypePB.LocalW) ...[
                      const HSpace(6.0),
                      FlowySvg(
                        FlowySvgs.vault_indicator_m,
                        blendMode: null,
                        size: const Size.square(20.0),
                      ),
                    ],
                  ],
                ),
                if (workspace.role != AFRolePB.Guest &&
                    workspace.workspaceType == WorkspaceTypePB.ServerW)
                  // workspace members count
                  FlowyText.regular(
                    memberCount == 0
                        ? ''
                        : LocaleKeys.settings_appearance_members_membersCount
                            .plural(
                            memberCount,
                          ),
                    fontSize: 10.0,
                    figmaLineHeight: 12.0,
                    color: Theme.of(context).hintColor,
                  ),
                if (workspace.workspaceType == WorkspaceTypePB.LocalW)
                  FlowyText.regular(
                    LocaleKeys.workspace_vaultWorkspace.tr(),
                    fontSize: 10.0,
                    figmaLineHeight: 12.0,
                    color: Theme.of(context).hintColor,
                  ),
              ],
            ),
          ),
          if (workspace.role == AFRolePB.Guest) ...[
            const HSpace(6.0),
            GuestTag(),
          ],
          const HSpace(32),
        ],
      ),
    );
  }

  void _openWorkspace(BuildContext context) {
    if (!isSelected) {
      Log.info('open workspace: ${workspace.workspaceId}');

      // Persist and close other tabs when switching workspace, restore tabs for new workspace
      getIt<TabsBloc>().add(TabsEvent.switchWorkspace(workspace.workspaceId));

      context.read<UserWorkspaceBloc>().add(
            UserWorkspaceEvent.openWorkspace(
              workspaceId: workspace.workspaceId,
              workspaceType: workspace.workspaceType,
            ),
          );

      PopoverContainer.of(context).closeAll();
    }
  }
}

class _CreateWorkspaceButton extends StatelessWidget {
  const _CreateWorkspaceButton();

  @override
  Widget build(BuildContext context) {
    return SizedBox(
      height: 40,
      child: FlowyButton(
        key: createWorkspaceButtonKey,
        onTap: () {
          showCreateWorkspaceDialog(context);
          PopoverContainer.of(context).closeAll();
        },
        margin: const EdgeInsets.symmetric(horizontal: 4.0),
        text: Row(
          children: [
            _buildLeftIcon(context),
            const HSpace(8.0),
            FlowyText.regular(
              LocaleKeys.workspace_create.tr(),
            ),
          ],
        ),
      ),
    );
  }

  Widget _buildLeftIcon(BuildContext context) {
    return Container(
      width: 36.0,
      height: 36.0,
      padding: const EdgeInsets.all(7.0),
      decoration: BoxDecoration(
        borderRadius: BorderRadius.circular(12),
        border: Border.all(
          color: const Color(0x01717171).withValues(alpha: 0.12),
          width: 0.8,
        ),
      ),
      child: const FlowySvg(FlowySvgs.add_workspace_s),
    );
  }
<<<<<<< HEAD
=======

  Future<void> _showCreateWorkspaceDialog(BuildContext context) async {
    if (context.mounted) {
      final workspaceBloc = context.read<UserWorkspaceBloc>();
      await showAFTextFieldDialog(
        context: context,
        title: LocaleKeys.workspace_create.tr(),
        initialValue: '',
        onConfirm: (name) {
          workspaceBloc.add(
            UserWorkspaceEvent.createWorkspace(
              name: name,
              workspaceType: WorkspaceTypePB.ServerW,
            ),
          );
        },
      );
    }
  }
>>>>>>> d83faa46
}

class _ImportNotionButton extends StatelessWidget {
  const _ImportNotionButton();

  @override
  Widget build(BuildContext context) {
    return SizedBox(
      height: 40,
      child: FlowyButton(
        key: importNotionButtonKey,
        onTap: () {
          _showImportNotinoDialog(context);
        },
        margin: const EdgeInsets.symmetric(horizontal: 4.0),
        text: Row(
          children: [
            _buildLeftIcon(context),
            const HSpace(8.0),
            FlowyText.regular(
              LocaleKeys.workspace_importFromNotion.tr(),
            ),
          ],
        ),
        rightIcon: FlowyTooltip(
          message: LocaleKeys.workspace_learnMore.tr(),
          preferBelow: true,
          child: FlowyIconButton(
            icon: const FlowySvg(
              FlowySvgs.information_s,
            ),
            onPressed: () {
              afLaunchUrlString(
                'https://docs.appflowy.io/docs/guides/import-from-notion',
              );
            },
          ),
        ),
      ),
    );
  }

  Widget _buildLeftIcon(BuildContext context) {
    return Container(
      width: 36.0,
      height: 36.0,
      padding: const EdgeInsets.all(7.0),
      decoration: BoxDecoration(
        borderRadius: BorderRadius.circular(12),
        border: Border.all(
          color: const Color(0x01717171).withValues(alpha: 0.12),
          width: 0.8,
        ),
      ),
      child: const FlowySvg(FlowySvgs.add_workspace_s),
    );
  }

  Future<void> _showImportNotinoDialog(BuildContext context) async {
    final result = await getIt<FilePickerService>().pickFiles(
      type: FileType.custom,
      allowedExtensions: ['zip'],
    );

    if (result == null || result.files.isEmpty) {
      return;
    }

    final path = result.files.first.path;
    if (path == null) {
      return;
    }

    if (context.mounted) {
      PopoverContainer.of(context).closeAll();
      await NavigatorCustomDialog(
        hideCancelButton: true,
        confirm: () {},
        child: NotionImporter(
          filePath: path,
        ),
      ).show(context);
    } else {
      Log.error('context is not mounted when showing import notion dialog');
    }
  }
}

@visibleForTesting
class WorkspaceMoreButton extends StatelessWidget {
  const WorkspaceMoreButton({
    super.key,
    required this.popoverMutex,
  });

  final PopoverMutex popoverMutex;

  @override
  Widget build(BuildContext context) {
    return AppFlowyPopover(
      direction: PopoverDirection.bottomWithLeftAligned,
      offset: const Offset(0, 6),
      mutex: popoverMutex,
      asBarrier: true,
      popupBuilder: (_) => FlowyButton(
        margin: const EdgeInsets.symmetric(horizontal: 6.0, vertical: 7.0),
        leftIcon: const FlowySvg(FlowySvgs.workspace_logout_s),
        iconPadding: 10.0,
        text: FlowyText.regular(LocaleKeys.button_logout.tr()),
        onTap: () async {
          await getIt<AuthService>().signOut();
          await runAppFlowy();
        },
      ),
      child: SizedBox.square(
        dimension: 24.0,
        child: FlowyButton(
          useIntrinsicWidth: true,
          margin: EdgeInsets.zero,
          text: const FlowySvg(
            FlowySvgs.workspace_three_dots_s,
            size: Size.square(16.0),
          ),
          onTap: () {},
        ),
      ),
    );
  }
}<|MERGE_RESOLUTION|>--- conflicted
+++ resolved
@@ -12,7 +12,6 @@
 import 'package:appflowy/workspace/presentation/home/menu/sidebar/workspace/_sidebar_workspace_actions.dart';
 import 'package:appflowy/workspace/presentation/home/menu/sidebar/workspace/_sidebar_workspace_icon.dart';
 import 'package:appflowy/workspace/presentation/settings/widgets/members/workspace_member_bloc.dart';
-import 'package:appflowy/workspace/presentation/widgets/dialog_v2.dart';
 import 'package:appflowy/workspace/presentation/widgets/dialogs.dart';
 import 'package:appflowy_backend/log.dart';
 import 'package:appflowy_backend/protobuf/flowy-user/protobuf.dart';
@@ -424,28 +423,6 @@
       child: const FlowySvg(FlowySvgs.add_workspace_s),
     );
   }
-<<<<<<< HEAD
-=======
-
-  Future<void> _showCreateWorkspaceDialog(BuildContext context) async {
-    if (context.mounted) {
-      final workspaceBloc = context.read<UserWorkspaceBloc>();
-      await showAFTextFieldDialog(
-        context: context,
-        title: LocaleKeys.workspace_create.tr(),
-        initialValue: '',
-        onConfirm: (name) {
-          workspaceBloc.add(
-            UserWorkspaceEvent.createWorkspace(
-              name: name,
-              workspaceType: WorkspaceTypePB.ServerW,
-            ),
-          );
-        },
-      );
-    }
-  }
->>>>>>> d83faa46
 }
 
 class _ImportNotionButton extends StatelessWidget {
@@ -458,7 +435,7 @@
       child: FlowyButton(
         key: importNotionButtonKey,
         onTap: () {
-          _showImportNotinoDialog(context);
+          _showImportNotionDialog(context);
         },
         margin: const EdgeInsets.symmetric(horizontal: 4.0),
         text: Row(
@@ -504,7 +481,7 @@
     );
   }
 
-  Future<void> _showImportNotinoDialog(BuildContext context) async {
+  Future<void> _showImportNotionDialog(BuildContext context) async {
     final result = await getIt<FilePickerService>().pickFiles(
       type: FileType.custom,
       allowedExtensions: ['zip'],
