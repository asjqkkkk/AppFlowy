--- conflicted
+++ resolved
@@ -103,11 +103,7 @@
                       ),
                       Expanded(
                         child: getSettingsView(
-<<<<<<< HEAD
-                          userWorkspaceState.currentWorkspace!.workspaceId,
-=======
-                          state.currentWorkspace!,
->>>>>>> a080cffc
+                          userWorkspaceState.currentWorkspace!,
                           context.read<SettingsDialogBloc>().state.page,
                           state.userProfile,
                           userWorkspaceState.currentWorkspace?.role,
