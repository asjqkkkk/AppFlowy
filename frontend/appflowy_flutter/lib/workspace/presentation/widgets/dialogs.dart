import 'package:appflowy/generated/flowy_svgs.g.dart';
import 'package:appflowy/generated/locale_keys.g.dart';
<<<<<<< HEAD
import 'package:appflowy/util/theme_extension.dart';
=======
>>>>>>> d83faa46
import 'package:appflowy/workspace/presentation/home/menu/sidebar/space/shared_widget.dart';
import 'package:appflowy_ui/appflowy_ui.dart';
import 'package:easy_localization/easy_localization.dart';
import 'package:flowy_infra/size.dart';
import 'package:flowy_infra_ui/style_widget/text.dart';
import 'package:flowy_infra_ui/widget/buttons/primary_button.dart';
import 'package:flowy_infra_ui/widget/buttons/secondary_button.dart';
import 'package:flowy_infra_ui/widget/dialog/styled_dialogs.dart';
import 'package:flowy_infra_ui/widget/spacing.dart';
import 'package:flutter/material.dart';
import 'package:toastification/toastification.dart';
import 'package:universal_platform/universal_platform.dart';

export 'package:flowy_infra_ui/widget/dialog/styled_dialogs.dart';
export 'package:toastification/toastification.dart';

class NavigatorCustomDialog extends StatefulWidget {
  const NavigatorCustomDialog({
    super.key,
    required this.child,
    this.cancel,
    this.confirm,
    this.hideCancelButton = false,
  });

  final Widget child;
  final void Function()? cancel;
  final void Function()? confirm;
  final bool hideCancelButton;

  @override
  State<NavigatorCustomDialog> createState() => _NavigatorCustomDialog();
}

class _NavigatorCustomDialog extends State<NavigatorCustomDialog> {
  @override
  Widget build(BuildContext context) {
    return StyledDialog(
      child: Column(
        crossAxisAlignment: CrossAxisAlignment.start,
        mainAxisAlignment: MainAxisAlignment.center,
        children: <Widget>[
          ...[
            ConstrainedBox(
              constraints: const BoxConstraints(
                maxWidth: 400,
                maxHeight: 260,
              ),
              child: widget.child,
            ),
          ],
          if (widget.confirm != null) ...[
            const VSpace(20),
            OkCancelButton(
              onOkPressed: () {
                widget.confirm?.call();
                Navigator.of(context).pop();
              },
              onCancelPressed: widget.hideCancelButton
                  ? null
                  : () {
                      widget.cancel?.call();
                      Navigator.of(context).pop();
                    },
            ),
          ],
        ],
      ),
    );
  }
}

class NavigatorAlertDialog extends StatefulWidget {
  const NavigatorAlertDialog({
    super.key,
    required this.title,
    this.cancel,
    this.confirm,
    this.hideCancelButton = false,
    this.constraints,
  });

  final String title;
  final void Function()? cancel;
  final void Function()? confirm;
  final bool hideCancelButton;
  final BoxConstraints? constraints;

  @override
  State<NavigatorAlertDialog> createState() => _CreateFlowyAlertDialog();
}

class _CreateFlowyAlertDialog extends State<NavigatorAlertDialog> {
  @override
  Widget build(BuildContext context) {
    return StyledDialog(
      child: Column(
        crossAxisAlignment: CrossAxisAlignment.start,
        mainAxisAlignment: MainAxisAlignment.center,
        children: <Widget>[
          ...[
            ConstrainedBox(
              constraints: widget.constraints ??
                  const BoxConstraints(
                    maxWidth: 400,
                    maxHeight: 260,
                  ),
              child: FlowyText.medium(
                widget.title,
                fontSize: FontSizes.s16,
                textAlign: TextAlign.center,
                color: Theme.of(context).colorScheme.tertiary,
                maxLines: null,
              ),
            ),
          ],
          if (widget.confirm != null) ...[
            const VSpace(20),
            OkCancelButton(
              onOkPressed: () {
                widget.confirm?.call();
                Navigator.of(context).pop();
              },
              onCancelPressed: widget.hideCancelButton
                  ? null
                  : () {
                      widget.cancel?.call();
                      Navigator.of(context).pop();
                    },
            ),
          ],
        ],
      ),
    );
  }
}

class NavigatorOkCancelDialog extends StatelessWidget {
  const NavigatorOkCancelDialog({
    super.key,
    this.onOkPressed,
    this.onCancelPressed,
    this.okTitle,
    this.cancelTitle,
    this.title,
    this.message,
    this.maxWidth,
    this.titleUpperCase = true,
    this.autoDismiss = true,
  });

  final VoidCallback? onOkPressed;
  final VoidCallback? onCancelPressed;
  final String? okTitle;
  final String? cancelTitle;
  final String? title;
  final String? message;
  final double? maxWidth;
  final bool titleUpperCase;
  final bool autoDismiss;

  @override
  Widget build(BuildContext context) {
    final onCancel = onCancelPressed == null
        ? null
        : () {
            onCancelPressed?.call();
            if (autoDismiss) {
              Navigator.of(context).pop();
            }
          };
    return StyledDialog(
      maxWidth: maxWidth ?? 500,
      padding: EdgeInsets.symmetric(horizontal: Insets.xl, vertical: Insets.l),
      child: Column(
        crossAxisAlignment: CrossAxisAlignment.start,
        children: <Widget>[
          if (title != null) ...[
            FlowyText.medium(
              titleUpperCase ? title!.toUpperCase() : title!,
              fontSize: FontSizes.s16,
              maxLines: 3,
            ),
            VSpace(Insets.sm * 1.5),
            Container(
              color: Theme.of(context).colorScheme.surfaceContainerHighest,
              height: 1,
            ),
            VSpace(Insets.m * 1.5),
          ],
          if (message != null)
            FlowyText.medium(
              message!,
              maxLines: 3,
            ),
          SizedBox(height: Insets.l),
          OkCancelButton(
            onOkPressed: () {
              onOkPressed?.call();
              if (autoDismiss) {
                Navigator.of(context).pop();
              }
            },
            onCancelPressed: onCancel,
            okTitle: okTitle?.toUpperCase(),
            cancelTitle: cancelTitle?.toUpperCase(),
          ),
        ],
      ),
    );
  }
}

class OkCancelButton extends StatelessWidget {
  const OkCancelButton({
    super.key,
    this.onOkPressed,
    this.onCancelPressed,
    this.okTitle,
    this.cancelTitle,
    this.minHeight,
    this.alignment = MainAxisAlignment.spaceAround,
    this.mode = TextButtonMode.big,
  });

  final VoidCallback? onOkPressed;
  final VoidCallback? onCancelPressed;
  final String? okTitle;
  final String? cancelTitle;
  final double? minHeight;
  final MainAxisAlignment alignment;
  final TextButtonMode mode;

  @override
  Widget build(BuildContext context) {
    return SizedBox(
      height: 48,
      child: Row(
        mainAxisAlignment: alignment,
        children: <Widget>[
          if (onCancelPressed != null)
            SecondaryTextButton(
              cancelTitle ?? LocaleKeys.button_cancel.tr(),
              onPressed: onCancelPressed,
              mode: mode,
            ),
          if (onCancelPressed != null) HSpace(Insets.m),
          if (onOkPressed != null)
            PrimaryTextButton(
              okTitle ?? LocaleKeys.button_ok.tr(),
              onPressed: onOkPressed,
              mode: mode,
            ),
        ],
      ),
    );
  }
}

ToastificationItem showToastNotification({
  BuildContext? context,
  String? message,
  TextSpan? richMessage,
  String? description,
  ToastificationType type = ToastificationType.success,
  ToastificationCallbacks? callbacks,
<<<<<<< HEAD
  double bottomPadding = 60,
=======
  bool showCloseButton = false,
  double bottomPadding = 100,
>>>>>>> d83faa46
}) {
  assert(
    (message == null) != (richMessage == null),
    "Exactly one of message or richMessage must be non-null.",
  );
  return toastification.showCustom(
    context: context,
    alignment: Alignment.bottomCenter,
    autoCloseDuration: const Duration(milliseconds: 3000),
    callbacks: callbacks ?? const ToastificationCallbacks(),
    builder: (_, item) {
      return UniversalPlatform.isMobile
          ? _MobileToast(
              message: message,
              type: type,
              bottomPadding: bottomPadding,
              description: description,
            )
          : DesktopToast(
              message: message,
              richMessage: richMessage,
              type: type,
              onDismiss: () => toastification.dismiss(item),
              showCloseButton: showCloseButton,
            );
    },
  );
}

class _MobileToast extends StatelessWidget {
  const _MobileToast({
    this.message,
    this.type = ToastificationType.success,
    this.bottomPadding = 100,
    this.description,
  });

  final String? message;
  final ToastificationType type;
  final double bottomPadding;
  final String? description;

  @override
  Widget build(BuildContext context) {
    if (message == null) {
      return const SizedBox.shrink();
    }
    final hintText = FlowyText.regular(
      message!,
      fontSize: 16.0,
      figmaLineHeight: 18.0,
      color: Colors.white,
      maxLines: 10,
    );
    final descriptionText = description != null
        ? FlowyText.regular(
            description!,
            fontSize: 12,
            color: Colors.white,
            maxLines: 10,
          )
        : null;
    return Container(
      alignment: Alignment.bottomCenter,
      padding: EdgeInsets.only(
        bottom: bottomPadding,
        left: 16,
        right: 16,
      ),
      child: Container(
        padding: const EdgeInsets.symmetric(
          horizontal: 12.0,
          vertical: 13.0,
        ),
        decoration: BoxDecoration(
          borderRadius: BorderRadius.circular(12.0),
          color: const Color(0xE5171717),
        ),
        child: type == ToastificationType.success
            ? Column(
                mainAxisSize: MainAxisSize.min,
                crossAxisAlignment: CrossAxisAlignment.start,
                children: [
                  Row(
                    mainAxisSize: MainAxisSize.min,
                    children: [
                      if (type == ToastificationType.success) ...[
                        const FlowySvg(
                          FlowySvgs.success_s,
                          blendMode: null,
                        ),
                        const HSpace(8.0),
                      ],
                      Expanded(child: hintText),
                    ],
                  ),
                  if (descriptionText != null) ...[
                    const VSpace(4.0),
                    descriptionText,
                  ],
                ],
              )
            : Column(
                mainAxisSize: MainAxisSize.min,
                crossAxisAlignment: CrossAxisAlignment.start,
                children: [
                  hintText,
                  if (descriptionText != null) ...[
                    const VSpace(4.0),
                    descriptionText,
                  ],
                ],
              ),
      ),
    );
  }
}

@visibleForTesting
class DesktopToast extends StatelessWidget {
  const DesktopToast({
    super.key,
    this.message,
    this.richMessage,
    required this.type,
    this.onDismiss,
    this.showCloseButton = false,
  });

  final String? message;
  final TextSpan? richMessage;
  final ToastificationType type;
  final void Function()? onDismiss;
  final bool showCloseButton;

  @override
  Widget build(BuildContext context) {
    final theme = AppFlowyTheme.of(context);

    return Center(
      child: Container(
        constraints: const BoxConstraints(maxWidth: 360.0),
        padding: EdgeInsets.symmetric(
          horizontal: theme.spacing.xl,
          vertical: theme.spacing.l,
        ),
        margin: const EdgeInsets.only(bottom: 32.0),
        decoration: BoxDecoration(
          color: theme.surfaceColorScheme.inverse,
          borderRadius: BorderRadius.circular(theme.borderRadius.l),
          boxShadow: theme.shadow.small,
        ),
        child: Row(
          mainAxisSize: MainAxisSize.min,
          mainAxisAlignment: MainAxisAlignment.center,
          children: [
            // icon
            FlowySvg(
              switch (type) {
                ToastificationType.warning => FlowySvgs.toast_warning_filled_s,
                ToastificationType.success => FlowySvgs.toast_checked_filled_s,
                ToastificationType.error => FlowySvgs.toast_error_filled_s,
                _ => throw UnimplementedError(),
              },
              size: const Size.square(20.0),
              blendMode: null,
            ),
            HSpace(
              theme.spacing.m,
            ),
            // text
            Flexible(
              child: message != null
                  ? Text(
                      message!,
                      maxLines: 2,
                      overflow: TextOverflow.ellipsis,
                      style: theme.textStyle.body.standard(
                        color: theme.textColorScheme.onFill,
                      ),
                    )
                  : RichText(
                      text: richMessage!,
                      maxLines: 2,
                      overflow: TextOverflow.ellipsis,
                    ),
            ),
            if (showCloseButton) ...[
              HSpace(
                theme.spacing.xl,
              ),
              // close
              MouseRegion(
                cursor: SystemMouseCursors.click,
                child: GestureDetector(
                  behavior: HitTestBehavior.opaque,
                  onTap: onDismiss,
                  child: const SizedBox.square(
                    dimension: 24.0,
                    child: Center(
                      child: FlowySvg(
                        FlowySvgs.toast_close_s,
                        size: Size.square(20.0),
                        color: Color(0xFFBDBDBD),
                      ),
                    ),
                  ),
                ),
              ),
            ],
          ],
        ),
      ),
    );
  }
}

Future<void> showConfirmDeletionDialog({
  required BuildContext context,
  required String name,
  required String description,
  required VoidCallback onConfirm,
}) {
  return showDialog(
    context: context,
    builder: (_) {
      final title = LocaleKeys.space_deleteConfirmation.tr() + name;
      return Dialog(
        shape: RoundedRectangleBorder(
          borderRadius: BorderRadius.circular(12.0),
        ),
        child: SizedBox(
          width: 440,
          child: ConfirmPopup(
            title: title,
            description: description,
            onConfirm: (_) => onConfirm(),
          ),
        ),
      );
    },
  );
}

Future<void> showConfirmDialog({
  required BuildContext context,
  required String title,
  required String description,
  TextStyle? titleStyle,
  TextStyle? descriptionStyle,
  void Function(BuildContext context)? onConfirm,
  VoidCallback? onCancel,
  String? confirmLabel,
  ConfirmPopupStyle style = ConfirmPopupStyle.onlyOk,
  WidgetBuilder? confirmButtonBuilder,
  Color? confirmButtonColor,
}) {
  return showDialog(
    context: context,
    builder: (context) {
      return Dialog(
        shape: RoundedRectangleBorder(
          borderRadius: BorderRadius.circular(12.0),
        ),
        child: SizedBox(
          width: 440,
          child: ConfirmPopup(
            title: title,
            description: description,
            titleStyle: titleStyle,
            descriptionStyle: descriptionStyle,
            confirmButtonBuilder: confirmButtonBuilder,
            onConfirm: (_) => onConfirm?.call(context),
            onCancel: () => onCancel?.call(),
            confirmLabel: confirmLabel,
            style: style,
            confirmButtonColor: confirmButtonColor,
          ),
        ),
      );
    },
  );
}

Future<void> showCancelAndConfirmDialog({
  required BuildContext context,
  required String title,
  required String description,
  void Function(BuildContext context)? onConfirm,
  VoidCallback? onCancel,
  String? confirmLabel,
}) {
  return showDialog(
    context: context,
    builder: (_) {
      return Dialog(
        shape: RoundedRectangleBorder(
          borderRadius: BorderRadius.circular(12.0),
        ),
        child: SizedBox(
          width: 440,
          child: ConfirmPopup(
            title: title,
            description: description,
            onConfirm: (context) => onConfirm?.call(context),
            confirmLabel: confirmLabel,
            confirmButtonColor: Theme.of(context).colorScheme.primary,
            onCancel: () => onCancel?.call(),
          ),
        ),
      );
    },
  );
}

Future<void> showCustomConfirmDialog({
  required BuildContext context,
  required String title,
  required String description,
  required Widget Function(BuildContext) builder,
  VoidCallback? onConfirm,
  VoidCallback? onCancel,
  String? confirmLabel,
  ConfirmPopupStyle style = ConfirmPopupStyle.onlyOk,
  bool closeOnConfirm = true,
  bool showCloseButton = true,
  bool enableKeyboardListener = true,
  bool barrierDismissible = true,
}) {
  return showDialog(
    context: context,
    barrierDismissible: barrierDismissible,
    builder: (context) {
      return Dialog(
        shape: RoundedRectangleBorder(
          borderRadius: BorderRadius.circular(12.0),
        ),
        child: SizedBox(
          width: 440,
          child: ConfirmPopup(
            title: title,
            description: description,
            onConfirm: (_) => onConfirm?.call(),
            onCancel: onCancel,
            confirmLabel: confirmLabel,
            confirmButtonColor: Theme.of(context).colorScheme.primary,
            style: style,
            closeOnAction: closeOnConfirm,
            showCloseButton: showCloseButton,
            enableKeyboardListener: enableKeyboardListener,
            child: builder(context),
          ),
        ),
      );
    },
  );
}

Future<void> showCancelAndDeleteDialog({
  required BuildContext context,
  required String title,
  required String description,
  Widget Function(BuildContext)? builder,
  VoidCallback? onDelete,
  String? confirmLabel,
  bool closeOnAction = false,
}) {
  return showDialog(
    context: context,
    builder: (_) {
      return Dialog(
        shape: RoundedRectangleBorder(
          borderRadius: BorderRadius.circular(12.0),
        ),
        child: SizedBox(
          width: 440,
          child: ConfirmPopup(
            title: title,
            description: description,
            onConfirm: (_) => onDelete?.call(),
            closeOnAction: closeOnAction,
            confirmLabel: confirmLabel,
            confirmButtonColor: Theme.of(context).colorScheme.error,
            child: builder?.call(context),
          ),
        ),
      );
    },
  );
}<|MERGE_RESOLUTION|>--- conflicted
+++ resolved
@@ -1,9 +1,5 @@
 import 'package:appflowy/generated/flowy_svgs.g.dart';
 import 'package:appflowy/generated/locale_keys.g.dart';
-<<<<<<< HEAD
-import 'package:appflowy/util/theme_extension.dart';
-=======
->>>>>>> d83faa46
 import 'package:appflowy/workspace/presentation/home/menu/sidebar/space/shared_widget.dart';
 import 'package:appflowy_ui/appflowy_ui.dart';
 import 'package:easy_localization/easy_localization.dart';
@@ -270,12 +266,8 @@
   String? description,
   ToastificationType type = ToastificationType.success,
   ToastificationCallbacks? callbacks,
-<<<<<<< HEAD
+  bool showCloseButton = false,
   double bottomPadding = 60,
-=======
-  bool showCloseButton = false,
-  double bottomPadding = 100,
->>>>>>> d83faa46
 }) {
   assert(
     (message == null) != (richMessage == null),
