--- conflicted
+++ resolved
@@ -19,11 +19,9 @@
               strutStyle: StrutStyle(
                 fontSize: size,
                 height: lineHeight,
-<<<<<<< HEAD
+
+                /// currently [forceStrutHeight] set to true seems only work in iOS
                 forceStrutHeight: UniversalPlatform.isIOS,
-=======
-                forceStrutHeight: true,
->>>>>>> ffef4a4e
                 leadingDistribution: TextLeadingDistribution.even,
               ),
             )
