import 'package:appflowy_ui/appflowy_ui.dart';
import 'package:flutter/material.dart';

export 'menu_item.dart';
export 'section.dart';
export 'text_menu_item.dart';

/// The main menu container widget, supporting sections, menu items.
class AFMenu extends StatelessWidget {
  const AFMenu({
    super.key,
    required this.children,
    this.width,
<<<<<<< HEAD
    this.builder,
=======
    this.backgroundColor,
>>>>>>> 88a3e9ed
  });

  /// The list of widgets to display in the menu (sections or menu items).
  final List<Widget> children;

  /// The width of the menu.
  final double? width;

<<<<<<< HEAD
  /// An optional builder to customize the children of the menu
  final AFMenuChildrenBuilder? builder;
=======
  final Color? backgroundColor;
>>>>>>> 88a3e9ed

  @override
  Widget build(BuildContext context) {
    final theme = AppFlowyTheme.of(context);
    return Container(
      decoration: BoxDecoration(
        color: backgroundColor ?? theme.surfaceColorScheme.primary,
        borderRadius: BorderRadius.circular(theme.borderRadius.l),
        border: Border.all(
          color: theme.borderColorScheme.primary,
        ),
        boxShadow: theme.shadow.medium,
      ),
      width: width,
      padding: EdgeInsets.all(theme.spacing.m),
      child: builder?.call(context, children) ??
          Column(
            mainAxisSize: MainAxisSize.min,
            children: children,
          ),
    );
  }
}

typedef AFMenuChildrenBuilder = Widget Function(
  BuildContext context,
  List<Widget> children,
);<|MERGE_RESOLUTION|>--- conflicted
+++ resolved
@@ -11,11 +11,8 @@
     super.key,
     required this.children,
     this.width,
-<<<<<<< HEAD
     this.builder,
-=======
     this.backgroundColor,
->>>>>>> 88a3e9ed
   });
 
   /// The list of widgets to display in the menu (sections or menu items).
@@ -24,12 +21,9 @@
   /// The width of the menu.
   final double? width;
 
-<<<<<<< HEAD
   /// An optional builder to customize the children of the menu
   final AFMenuChildrenBuilder? builder;
-=======
   final Color? backgroundColor;
->>>>>>> 88a3e9ed
 
   @override
   Widget build(BuildContext context) {
