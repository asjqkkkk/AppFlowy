--- conflicted
+++ resolved
@@ -28,12 +28,9 @@
     this.onTapOutside,
     this.autoFocus,
     this.obscureText = false,
-<<<<<<< HEAD
     this.expands = false,
-=======
     this.prefixIconBuilder,
     this.prefixIconConstraints,
->>>>>>> 0da18e46
     this.suffixIconBuilder,
     this.suffixIconConstraints,
     this.size = AFTextFieldSize.l,
