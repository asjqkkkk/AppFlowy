import 'dart:typed_data';
import 'package:app_flowy/plugins/grid/application/field/type_option/type_option_data_controller.dart';
import 'package:appflowy_popover/popover.dart';
import 'package:dartz/dartz.dart' show Either;
import 'package:flowy_infra/image.dart';
import 'package:flowy_infra/theme.dart';
import 'package:flowy_infra_ui/flowy_infra_ui.dart';
import 'package:flowy_infra_ui/style_widget/button.dart';
import 'package:flowy_infra_ui/style_widget/text.dart';
import 'package:flowy_sdk/protobuf/flowy-error/errors.pb.dart';
import 'package:flowy_sdk/protobuf/flowy-grid/field_entities.pb.dart';
import 'package:flutter/material.dart';
import 'package:flutter_bloc/flutter_bloc.dart';
import 'package:app_flowy/plugins/grid/application/prelude.dart';
import '../../layout/sizes.dart';
import 'field_type_extension.dart';
import 'field_type_list.dart';
import 'type_option/builder.dart';

typedef UpdateFieldCallback = void Function(FieldPB, Uint8List);
typedef SwitchToFieldCallback
    = Future<Either<FieldTypeOptionDataPB, FlowyError>> Function(
  String fieldId,
  FieldType fieldType,
);

class FieldTypeOptionEditor extends StatelessWidget {
  final TypeOptionDataController dataController;
  final PopoverMutex popoverMutex;

  const FieldTypeOptionEditor({
    required this.dataController,
    required this.popoverMutex,
    Key? key,
  }) : super(key: key);

  @override
  Widget build(BuildContext context) {
    return BlocProvider(
      create: (context) => FieldTypeOptionEditBloc(dataController)
        ..add(const FieldTypeOptionEditEvent.initial()),
      child: BlocBuilder<FieldTypeOptionEditBloc, FieldTypeOptionEditState>(
        builder: (context, state) {
          List<Widget> children = [
            _switchFieldTypeButton(context, dataController.field)
          ];
          final typeOptionWidget =
              _typeOptionWidget(context: context, state: state);

          if (typeOptionWidget != null) {
            children.add(typeOptionWidget);
          }

          return ListView(
            shrinkWrap: true,
            children: children,
          );
        },
      ),
    );
  }

  Widget _switchFieldTypeButton(BuildContext context, FieldPB field) {
    final theme = context.watch<AppTheme>();
    return SizedBox(
      height: GridSize.typeOptionItemHeight,
<<<<<<< HEAD
      child: AppFlowyStylePopover(
        constraints: BoxConstraints.loose(const Size(460, 440)),
        triggerActions:
            PopoverTriggerActionFlags.hover | PopoverTriggerActionFlags.click,
=======
      child: Popover(
        triggerActions: PopoverTriggerActionFlags.click,
>>>>>>> 733b7e1a
        mutex: popoverMutex,
        offset: const Offset(20, 0),
        popupBuilder: (context) {
          return FieldTypeList(onSelectField: (newFieldType) {
            dataController.switchToField(newFieldType);
          });
        },
        child: FlowyButton(
          text: FlowyText.medium(field.fieldType.title(), fontSize: 12),
          margin: const EdgeInsets.symmetric(horizontal: 6, vertical: 2),
          hoverColor: theme.hover,
          leftIcon:
              svgWidget(field.fieldType.iconName(), color: theme.iconColor),
          rightIcon: svgWidget("grid/more", color: theme.iconColor),
        ),
      ),
    );
  }

  Widget? _typeOptionWidget({
    required BuildContext context,
    required FieldTypeOptionEditState state,
  }) {
    return makeTypeOptionWidget(
      context: context,
      dataController: dataController,
      popoverMutex: popoverMutex,
    );
  }
}

abstract class TypeOptionWidget extends StatelessWidget {
  const TypeOptionWidget({Key? key}) : super(key: key);
}<|MERGE_RESOLUTION|>--- conflicted
+++ resolved
@@ -64,15 +64,9 @@
     final theme = context.watch<AppTheme>();
     return SizedBox(
       height: GridSize.typeOptionItemHeight,
-<<<<<<< HEAD
       child: AppFlowyStylePopover(
         constraints: BoxConstraints.loose(const Size(460, 440)),
-        triggerActions:
-            PopoverTriggerActionFlags.hover | PopoverTriggerActionFlags.click,
-=======
-      child: Popover(
         triggerActions: PopoverTriggerActionFlags.click,
->>>>>>> 733b7e1a
         mutex: popoverMutex,
         offset: const Offset(20, 0),
         popupBuilder: (context) {
