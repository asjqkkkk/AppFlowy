import 'dart:collection';

import 'package:appflowy_editor/appflowy_editor.dart';
import 'package:flutter/material.dart';
import 'package:flutter_math_fork/flutter_math.dart';

SelectionMenuItem teXBlockMenuItem = SelectionMenuItem(
  name: () => 'Tex',
<<<<<<< HEAD
  icon: const Icon(Icons.text_fields_rounded),
=======
  icon: const Icon(
    Icons.text_fields_rounded,
    color: Colors.black,
    size: 18.0,
  ),
>>>>>>> 238af3ed
  keywords: ['tex, latex, katex'],
  handler: (editorState, _, __) {
    final selection =
        editorState.service.selectionService.currentSelection.value;
    final textNodes = editorState.service.selectionService.currentSelectedNodes
        .whereType<TextNode>();
    if (selection == null || !selection.isCollapsed || textNodes.isEmpty) {
      return;
    }
    final Path texNodePath;
    if (textNodes.first.toRawString().isEmpty) {
      texNodePath = selection.end.path;
      TransactionBuilder(editorState)
        ..insertNode(
          selection.end.path,
          Node(
            type: 'tex',
            children: LinkedList(),
            attributes: {'tex': ''},
          ),
        )
        ..deleteNode(textNodes.first)
        ..afterSelection = selection
        ..commit();
    } else {
      texNodePath = selection.end.path.next;
      TransactionBuilder(editorState)
        ..insertNode(
          selection.end.path.next,
          Node(
            type: 'tex',
            children: LinkedList(),
            attributes: {'tex': ''},
          ),
        )
        ..afterSelection = selection
        ..commit();
    }
    WidgetsBinding.instance.addPostFrameCallback((timeStamp) {
      final texState =
          editorState.document.nodeAtPath(texNodePath)?.key?.currentState;
      if (texState != null && texState is __TeXBlockNodeWidgetState) {
        texState.showEditingDialog();
      }
    });
  },
);

class TeXBlockNodeWidgetBuidler extends NodeWidgetBuilder<Node> {
  @override
  Widget build(NodeWidgetContext<Node> context) {
    return _TeXBlockNodeWidget(
      key: context.node.key,
      node: context.node,
      editorState: context.editorState,
    );
  }

  @override
  NodeValidator<Node> get nodeValidator => (node) {
        return node.attributes['tex'] is String;
      };
}

class _TeXBlockNodeWidget extends StatefulWidget {
  const _TeXBlockNodeWidget({
    Key? key,
    required this.node,
    required this.editorState,
  }) : super(key: key);

  final Node node;
  final EditorState editorState;

  @override
  State<_TeXBlockNodeWidget> createState() => __TeXBlockNodeWidgetState();
}

class __TeXBlockNodeWidgetState extends State<_TeXBlockNodeWidget> {
  String get _tex => widget.node.attributes['tex'] as String;
  bool _isHover = false;

  @override
  Widget build(BuildContext context) {
    return InkWell(
      onHover: (value) {
        setState(() {
          _isHover = value;
        });
      },
      onTap: () {
        showEditingDialog();
      },
      child: Stack(
        children: [
          _buildTex(context),
          if (_isHover) _buildDeleteButton(context),
        ],
      ),
    );
  }

  Widget _buildTex(BuildContext context) {
    return Container(
      width: MediaQuery.of(context).size.width,
      padding: const EdgeInsets.symmetric(vertical: 20),
      decoration: BoxDecoration(
        borderRadius: const BorderRadius.all(Radius.circular(8.0)),
        color: _isHover ? Colors.grey[200] : Colors.transparent,
      ),
      child: Center(
        child: Math.tex(
          _tex,
          textStyle: const TextStyle(fontSize: 20),
          mathStyle: MathStyle.display,
        ),
      ),
    );
  }

  Widget _buildDeleteButton(BuildContext context) {
    return Positioned(
      top: -5,
      right: -5,
      child: IconButton(
        icon: Icon(
          Icons.delete_outline,
          color: Colors.blue[400],
          size: 16,
        ),
        onPressed: () {
          TransactionBuilder(widget.editorState)
            ..deleteNode(widget.node)
            ..commit();
        },
      ),
    );
  }

  void showEditingDialog() {
    showDialog(
      context: context,
      builder: (context) {
        final controller = TextEditingController(text: _tex);
        return AlertDialog(
          title: const Text('Edit Katex'),
          content: TextField(
            controller: controller,
            maxLines: null,
            decoration: const InputDecoration(
              border: OutlineInputBorder(),
            ),
          ),
          actions: [
            TextButton(
              onPressed: () {
                Navigator.of(context).pop();
              },
              child: const Text('Cancel'),
            ),
            TextButton(
              onPressed: () {
                Navigator.of(context).pop();
                if (controller.text != _tex) {
                  TransactionBuilder(widget.editorState)
                    ..updateNode(
                      widget.node,
                      {'tex': controller.text},
                    )
                    ..commit();
                }
              },
              child: const Text('OK'),
            ),
          ],
        );
      },
    );
  }
}<|MERGE_RESOLUTION|>--- conflicted
+++ resolved
@@ -6,15 +6,11 @@
 
 SelectionMenuItem teXBlockMenuItem = SelectionMenuItem(
   name: () => 'Tex',
-<<<<<<< HEAD
-  icon: const Icon(Icons.text_fields_rounded),
-=======
   icon: const Icon(
     Icons.text_fields_rounded,
     color: Colors.black,
     size: 18.0,
   ),
->>>>>>> 238af3ed
   keywords: ['tex, latex, katex'],
   handler: (editorState, _, __) {
     final selection =
