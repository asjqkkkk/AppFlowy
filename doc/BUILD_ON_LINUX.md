# How to build on Linux, please follow these simple steps.

## Step 1: Get source code
------------------------------

```shell
git clone https://github.com/AppFlowy-IO/appflowy.git
```

## Step 2: Build app_flowy (Flutter GUI application)
------------------------------

Note:
* Following steps are verified on
    - [x] lubuntu 20.04 - X86_64
    - [ ] ubuntu 20.04 - aarch64
    - [ ] redhat - X86_64
    - [ ] Arch Linux - X86_64
    - [ ] Deepin - X86_64
    - [ ] Raspberry Pi OS - aarch64
* You may need to disable hardware 3D acceleration if you are running it on a VM. Otherwise, certain GL failures will prevent app from launching

### Detail steps
1. Install prerequisites 
```shell
sudo apt-get install curl build-essential libsqlite3-dev libssl-dev clang cmake ninja-build pkg-config libgtk-3-dev unzip
# optional, for generating protobuf in step 8 only
sudo apt-get install protobuf-compiler
```
2. Install rust on Linux
```shell
curl --proto '=https' --tlsv1.2 -sSf https://sh.rustup.rs | sh
source $HOME/.cargo/env
rustup toolchain install nightly
rustup default nightly
```

3. env settings 
``` shell
cp backend/configuration/base.example.yaml backend/configuration/base.yaml
cp backend/configuration/.env.example backend/configuration/.env
```
modify  those file

4. Install flutter according to https://docs.flutter.dev/get-started/install/linux
```shell
git clone https://github.com/flutter/flutter.git
cd flutter
echo "export PATH=\$PATH:"`pwd`"/bin" >> ~/.profile
export PATH="$PATH:`pwd`/bin"
flutter channel dev
flutter config --enable-linux-desktop
```
5. Fix problem reported by flutter doctor
```shell
flutter doctor
```
6. Install cargo make
```shell
cd appflowy/frontend
cargo install --force cargo-make
```
7. Install duckscript
```shell
cargo install --force duckscript_cli
```
8. Check pre-request
```shell
cargo make flowy_dev
```
<<<<<<< HEAD
9. Generate protobuf for dart (optional, if you modify the shared-lib's entities)
```shell
cargo make -p development-linux-x86 pb
```
10. Build flowy-sdk-dev (dart-ffi) (optional), step 10 covers this step
=======
8. [Optional] Generate protobuf for dart (optional, if you modify the shared-lib's entities)
```shell
cargo make -p development-linux-x86 pb
```
9. [Optional] Build flowy-sdk-dev (dart-ffi), step 10 covers this step
>>>>>>> b37e636d
```shell
# for development
cargo make --profile development-linux-x86 flowy-sdk-dev

# for production
cargo make --profile production-linux-x86 flowy-sdk-release
```
11. Build app_flowy
```shell
# for development
cargo make -p development-linux-x86 appflowy-linux-dev

# for production, find binary from app_flowy/product/<version>/linux/<build type>/AppFlowy/
cargo make -p production-linux-x86 appflowy-linux

# tips
# run Linux GUI application through x11 on windows (use MobaXterm)
# for instance:
# export DISPLAY=localhost:10
# cd app_flowy/product/0.0.2/linux/Release/AppFlowy
# ./app_flowy
```

## [Optional] Step 3: Build Server side application (optional if you don't need to host web service locally)
------------------------------

Note: You can launch postgresql server by using docker container

TBD<|MERGE_RESOLUTION|>--- conflicted
+++ resolved
@@ -68,19 +68,13 @@
 ```shell
 cargo make flowy_dev
 ```
-<<<<<<< HEAD
-9. Generate protobuf for dart (optional, if you modify the shared-lib's entities)
+
+9. [Optional] Generate protobuf for dart (optional, if you modify the shared-lib's entities)
 ```shell
 cargo make -p development-linux-x86 pb
 ```
-10. Build flowy-sdk-dev (dart-ffi) (optional), step 10 covers this step
-=======
-8. [Optional] Generate protobuf for dart (optional, if you modify the shared-lib's entities)
-```shell
-cargo make -p development-linux-x86 pb
-```
-9. [Optional] Build flowy-sdk-dev (dart-ffi), step 10 covers this step
->>>>>>> b37e636d
+10. [Optional] Build flowy-sdk-dev (dart-ffi), step 10 covers this step
+
 ```shell
 # for development
 cargo make --profile development-linux-x86 flowy-sdk-dev
@@ -88,6 +82,7 @@
 # for production
 cargo make --profile production-linux-x86 flowy-sdk-release
 ```
+
 11. Build app_flowy
 ```shell
 # for development
