--- conflicted
+++ resolved
@@ -4,21 +4,15 @@
         impl std::ops::Deref for $target {
             type Target = Vec<$item>;
 
-            fn deref(&self) -> &Self::Target {
-                &self.items
-            }
+            fn deref(&self) -> &Self::Target { &self.items }
         }
         impl std::ops::DerefMut for $target {
-            fn deref_mut(&mut self) -> &mut Self::Target {
-                &mut self.items
-            }
+            fn deref_mut(&mut self) -> &mut Self::Target { &mut self.items }
         }
 
         impl $target {
             #[allow(dead_code)]
-            pub fn into_inner(self) -> Vec<$item> {
-                self.items
-            }
+            pub fn into_inner(self) -> Vec<$item> { self.items }
 
             #[allow(dead_code)]
             pub fn push(&mut self, item: $item) {
@@ -30,16 +24,10 @@
                 self.items.push(item);
             }
 
-<<<<<<< HEAD
-            pub fn first_or_crash(&self) -> &$item {
-                self.items.first().unwrap()
-            }
-=======
             #[allow(dead_code)]
             pub fn take_items(&mut self) -> Vec<$item> { std::mem::take(&mut self.items) }
 
             pub fn first_or_crash(&self) -> &$item { self.items.first().unwrap() }
->>>>>>> 24c1817c
         }
     };
 }